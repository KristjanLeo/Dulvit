--- conflicted
+++ resolved
@@ -1,94 +1,3 @@
-<<<<<<< HEAD
-# Dulvit
-
-A neural network training package with real-time visualization.
-
-## Project Structure
-
-- `server.js` - Main server file that handles HTTP and WebSocket connections
-- `config.js` - Configuration file for model, dataset, and training parameters
-- `gv.js` - Vector and matrix operations library
-- `nn.js` - Neural network implementation
-- `grof.js` - Visualization library
-- `views/` - EJS templates for the web interface
-- `public/` - Static assets (CSS, JavaScript)
-
-## Configuration
-
-The project now uses a separate configuration file (`config.js`) to define the model architecture, dataset generation, and training parameters. This makes it easier to modify these settings without touching the server code.
-
-### Modifying the Model
-
-To change the model architecture, edit the `createModel()` function in `config.js`:
-
-```javascript
-export function createModel() {
-  // Define the model
-  const model = new NN.Model(1, new NN.SquareLoss());
-  model.addLayer(new NN.Dense(10, 'tanh'));
-  model.addLayer(new NN.Dense(10, 'tanh'));
-  model.addLayer(new NN.Dense(10, 'tanh'));
-  model.addLayer(new NN.Dense(10, 'tanh'));
-  model.addLayer(new NN.Dense(1));
-  
-  return model;
-}
-```
-
-### Modifying the Dataset
-
-To change the dataset generation, edit the `generateDataset()` function in `config.js`:
-
-```javascript
-export function generateDataset() {
-  // Create a dataset of the form (100 x 2) from a sin function
-  const dataset = GV.addMatrix(
-    GV.reshapeMatrix(new GV.Matrix(Array(100).fill(0).map((_, i) => [i/100 * 2 * Math.PI, Math.sin(i/100 * 2 * Math.PI)])), 100, 2), 
-    GV.scale(GV.randn(100, 2), 0.1)
-  );
-
-  const validationDataset = GV.addMatrix(
-    GV.reshapeMatrix(new GV.Matrix(Array(100).fill(0).map((_, i) => [i/100 * 2 * Math.PI, Math.sin(i/100 * 2 * Math.PI)])), 100, 2), 
-    GV.scale(GV.randn(100, 2), 0.1)
-  );
-
-  return {
-    dataset,
-    validationDataset
-  };
-}
-```
-
-### Modifying Training Parameters
-
-To change the training parameters, edit the `getTrainingConfig()` function in `config.js`:
-
-```javascript
-export function getTrainingConfig() {
-  return {
-    maxEpochs: 100,
-    batchSize: 2,
-    earlyStoppingPatience: 50,
-    lr: 0.01,
-    lrDecay: 0.1,
-    lrSchedule: 'decay',
-    metrics: ['loss', 'accuracy', 'precision'],
-    checkpointFrequency: 10,
-    momentum: 0.8,
-    verbose: false,
-    weightDecay: 0.1
-  };
-}
-```
-
-## Running the Application
-
-```bash
-npm start
-```
-
-This will start the server on http://localhost:3000.
-=======
 # For contributors:
 **By submitting a pull request to this project, 
 you agree to license your contribution under the MIT license 
@@ -97,62 +6,12 @@
 # Dulvit
 *ATH. að pakkinn er alls ekki tilbúinn. Það á eftir að bæta heilmiklu við hann og laga ýmsa hluti. Ekki er hægt að tryggja að allt sé 100% rétt á þessum tímapunkti.*
 
-
 ## 1.  Hvað er Dulvit?
 Dulvit er einfaldur og þæginlegur en á sama tíma hægvirkur og umfangslítill pakki til að búa til, þjálfa og nota tauganet í Javascript.
 
 ## 2. Dæmi um síðu sem notar pakkann
 <a href="https://rl-mylla.netlify.app/">https://rl-mylla.netlify.app/</a> (*ósigrandi líkan sem spilar leikinn Myllu*)
+<a href="https://erumferd.is">https://erumferd.is</a> (Spálíkan sem spáir fyrir um umferð)
 
-## 3.  Hvernig virkar pakkinn?
-Byrjað er á að sækja nokkra smiði úr **nn.js**, t.d. ```Model, Dense``` og ```SquareLoss``` (einnig til ```Softmax```):
-```javascript
-const {
-  Model,
-  Dense,
-  SquareLoss
-} = NN;
-```
-
-Svo er notað þá til að gera líkan svona:
-
-```javascript
-m = new Model(4, new SquareLoss());
-m.addLayer(new Dense(2, 'swish')); // Hér er swish virkjunarfall lagsins
-m.addLayer(new Dense(1));
-```
-
-Til að þjálfa líkanið er keyrt:
-```javascript
-let [trainLosses, validationLosses] = m.train(xTrain, yTrain, options);
-```
-
-Þar sem ```xTrain``` og ```yTrain``` eru af gerðinni ```Matrix``` úr **gv.js** og ```options``` er hlutur sem inniheldur einhverjar stillingar eins og t.d.:
-```javascript
-{
-  minEpochs: 10,
-  maxEpochs: 10,
-  batchSize: 4,
-  lr: 0.001,
-  lrDecay: 0.99
-}
-```
-
-
-### Matrix
-Matrix úr gv.js tekur inn fylki af fylkjum:
-```javascript
-let mat = new Matrix([[1, 2], [3, 4]])
-```
-
-### Vector
-Vector úr gv.js tekur inn fylki af gildum:
-```javascript
-let vec = new Vector([1, 2, 3, 4])
-```
-
-*Athugið að þegar gildi í mat eru uppfærð þarf að passa að uppfæra líka ```mat.rows``` og eins með ```vec.values``` fyrir ```Vector``` gildi.*
-
-## 4. Nánari skjölun
-Nánari skjölun síðar.
->>>>>>> 6642a5bb
+## 3. Nánari skjölun
+Nánari skjölun síðar.